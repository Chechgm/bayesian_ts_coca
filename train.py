--- conflicted
+++ resolved
@@ -3,7 +3,7 @@
 """
 Created on Tue Apr 14 21:32:47 2020
 
-@author: orangebacked
+@author: orangebacked and chechgm
 """
 
 import pystan
@@ -12,7 +12,6 @@
 import argparse
 
 parser = argparse.ArgumentParser()
-<<<<<<< HEAD
 parser.add_argument('--data_dir', default='./data/formated_data/agregated.csv',
                     help="Directory containing the dataset")
 parser.add_argument('--model_dir', default='./models/ar_1.stan',
@@ -27,8 +26,6 @@
 
 
 
-
-
 if __name__ == '__main__':
 
     # Load the parameters from json file
@@ -39,11 +36,6 @@
     
     with open(modeldir, 'r') as f:
         model_definition = f.read()
-        
-    
-
-    
-#    sm = pystan.StanModel(model_code=model_definition)
 
 
     aggregated = genfromtxt(data_dir, delimiter=',')
@@ -76,32 +68,4 @@
         
         
     with open('output_model.txt', 'w') as f:
-        f.write(str(fit))
-    
-=======
-parser.add_argument("data_path", default='data/', help="Path where the data lies")
-parser.add_argument("model_path", help="Path where the model definition lies")
-parser.add_argument("L",          help="Initial value from which we estimate the models")
-args = parser.parse_args()
-
-# Load the data
-data = data_loading(args.path)
-
-# Load stan model
-with open (args.model_path, "r") as model_definition:
-    model = model_defintion.read()
-
-# Create Stan model object (compile Stan model)
-sm = pystan.StanModel(model_code=model)
-
-# Define the data for the model
-model_data = {
-    "N_row": data.shape[0],
-    "N_col": data.shape[1],
-    "y": data,
-    "L": args.L
-}
-
-# Model evaluation
-loo, ks, re_i = psis_lfo_cv(model, model_data, args.L)
->>>>>>> e1ee880a
+        f.write(str(fit))